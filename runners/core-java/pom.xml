--- conflicted
+++ resolved
@@ -50,22 +50,6 @@
             <beamUseDummyRunner>true</beamUseDummyRunner>
           </systemPropertyVariables>
         </configuration>
-<<<<<<< HEAD
-      </plugin>
-
-      <plugin>
-        <groupId>org.apache.maven.plugins</groupId>
-        <artifactId>maven-dependency-plugin</artifactId>
-        <executions>
-          <execution>
-            <goals><goal>analyze-only</goal></goals>
-            <configuration>
-              <failOnWarning>true</failOnWarning>
-            </configuration>
-          </execution>
-        </executions>
-=======
->>>>>>> c584b37b
       </plugin>
 
       <plugin>
